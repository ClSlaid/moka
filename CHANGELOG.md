# Moka &mdash; Change Log

## Version 0.4.0

<<<<<<< HEAD
### Added

- Add `invalidate_entries_if` method to `sync`, `future` and `unsync` caches.
  ([#12][gh-pull-0012]) &mdash; **IN-PROGRESS**
=======
### Fixed

- **Breaking change**: Now `sync::{Cache, SegmentedCache}` and `future::Cache`
  require `Send`, `Sync` and `'static` bounds for the generic parameters `K` (key),
  `V` (value) and `S` (hasher state). This is necessary to prevent potential
  undefined behaviors in applications using single-threaded async runtime such as
  Actix-rt. ([#19][gh-pull-0019])
>>>>>>> e04d2eff


## Version 0.3.1

### Changed

- Stop skeptic from having to be compiled by all downstream users. ([#16][gh-pull-0016])


## Version 0.3.0

### Added

- Add an unsync cache (`moka::unsync::Cache`) and its builder for single-thread
  applications. ([#9][gh-pull-0009])
- Add `invalidate_all` method to `sync`, `future` and `unsync` caches.
  ([#11][gh-pull-0011])

### Fixed

- Fix problems including segfault caused by race conditions between the sync/eviction
  thread and client writes. (Addressed as a part of [#11][gh-pull-0011]).


## Version 0.2.0

### Added

- Add an asynchronous, futures aware cache (`moka::future::Cache`) and its builder.
  ([#7][gh-pull-0007])


## Version 0.1.0

### Added

- Add thread-safe, highly concurrent in-memory cache implementations
  (`moka::sync::{Cache, SegmentedCache}`) with the following features:
    - Bounded by the maximum number of elements.
    - Maintains good hit rate by using entry replacement algorithms inspired by
      [Caffeine][caffeine-git]:
        - Admission to a cache is controlled by the Least Frequently Used (LFU) policy.
        - Eviction from a cache is controlled by the Least Recently Used (LRU) policy.
    - Expiration policies:
        - Time to live
        - Time to idle


<!-- Links -->

[caffeine-git]: https://github.com/ben-manes/caffeine

[gh-pull-0019]: https://github.com/moka-rs/moka/pull/19/
[gh-pull-0016]: https://github.com/moka-rs/moka/pull/16/
[gh-pull-0012]: https://github.com/moka-rs/moka/pull/12/
[gh-pull-0011]: https://github.com/moka-rs/moka/pull/11/
[gh-pull-0009]: https://github.com/moka-rs/moka/pull/9/
[gh-pull-0007]: https://github.com/moka-rs/moka/pull/7/<|MERGE_RESOLUTION|>--- conflicted
+++ resolved
@@ -2,12 +2,6 @@
 
 ## Version 0.4.0
 
-<<<<<<< HEAD
-### Added
-
-- Add `invalidate_entries_if` method to `sync`, `future` and `unsync` caches.
-  ([#12][gh-pull-0012]) &mdash; **IN-PROGRESS**
-=======
 ### Fixed
 
 - **Breaking change**: Now `sync::{Cache, SegmentedCache}` and `future::Cache`
@@ -15,8 +9,11 @@
   `V` (value) and `S` (hasher state). This is necessary to prevent potential
   undefined behaviors in applications using single-threaded async runtime such as
   Actix-rt. ([#19][gh-pull-0019])
->>>>>>> e04d2eff
 
+### Added
+
+- Add `invalidate_entries_if` method to `sync`, `future` and `unsync` caches.
+  ([#12][gh-pull-0012]) &mdash; **IN-PROGRESS**
 
 ## Version 0.3.1
 
